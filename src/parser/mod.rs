--- conflicted
+++ resolved
@@ -404,7 +404,8 @@
         // log::trace!("SOURCE: {:?}", rules);
 
         let lines = self.source.lines().collect::<Vec<&str>>();
-        let directive_pattern = Regex::new(r"\s*#").unwrap();
+        let directive_pattern = Regex::new(r"^\s*#").unwrap();
+        let comment_pattern = Regex::new(r"^\s*//").unwrap();
 
         let mut out = String::new();
         let mut last_was_whitespace = false;
@@ -425,27 +426,15 @@
                 continue;
             }
 
-<<<<<<< HEAD
             for line in &lines[range] {
                 if directive_pattern.is_match(line) {
                     continue;
                 }
+                if comment_pattern.is_match(line) {
+                    continue;
+                }
                 write(line);
             }
-=======
-            out.push(
-                self.source
-                    .lines()
-                    .skip(range.start + 1)
-                    .take(range.end - range.start - 1)
-                    .filter(|x| {
-                        let trimmed = x.trim();
-                        !(trimmed.starts_with("#") || trimmed.starts_with("//"))
-                    })
-                    .collect::<Vec<_>>()
-                    .join("\n"),
-            );
->>>>>>> 422866f1
         }
         out
     }
